--- conflicted
+++ resolved
@@ -1,10 +1,6 @@
 use async_trait::async_trait;
 use std::sync::Arc;
-<<<<<<< HEAD
 use up_rust::{UCode, UListener, UMessage, UStatus, UTransport, UUri};
-=======
-use up_rust::{UListener, UMessage, UStatus, UTransport, UUri, UCode};
->>>>>>> 5cb7657c
 
 /// This will be the main struct for our uProtocol transport.
 /// It will hold the state necessary to communicate with iceoryx2,
@@ -63,10 +59,7 @@
     /// send() makes use of UAttributesValidator
     /// register_listener() and unregister_listener() use verify_filter_criteria()
     /// Criteria for identification of message types can be found here: https://github.com/eclipse-uprotocol/up-spec/blob/main/basics/uattributes.adoc
-<<<<<<< HEAD
-
-=======
->>>>>>> 5cb7657c
+
     fn determine_message_type(source: &UUri, sink: Option<&UUri>) -> Result<MessageType, UStatus> {
         let src_id = source.resource_id;
         let sink_id = sink.map(|s| s.resource_id);
@@ -88,7 +81,6 @@
             "Unsupported UMessageType",
         ))
     }
-<<<<<<< HEAD
 
     /// Called in send(), register_listener() and unregister_listener()
 
@@ -96,14 +88,6 @@
         let join_segments = |segments: Vec<String>| segments.join("/");
 
         match Self::determine_message_type(source, sink)? {
-=======
-    /// Called by send(), register_listener() and unregister_listener()
-    fn compute_service_name(source: &UUri, sink: Option<&UUri>) -> Result<String, UStatus> {
-        let join_segments = |segments: Vec<String>| segments.join("/");
-        // [impl->dsn~up-transport-iceoryx2-service-name~1]
-        match Self::determine_message_type(source, sink)? {
-            // [impl->dsn~up-transport-iceoryx2-service-name~1]
->>>>>>> 5cb7657c
             MessageType::RpcRequest => {
                 let Some(sink_uri) = sink else {
                     return Err(UStatus::fail_with_code(
@@ -114,10 +98,6 @@
                 let segments = Self::encode_uuri_segments(sink_uri);
                 Ok(format!("up/{}", join_segments(segments)))
             }
-<<<<<<< HEAD
-=======
-            // [impl->dsn~up-transport-iceoryx2-service-name~1]
->>>>>>> 5cb7657c
             MessageType::RpcResponseOrNotification => {
                 let Some(sink_uri) = sink else {
                     return Err(UStatus::fail_with_code(
@@ -133,10 +113,6 @@
                     join_segments(sink_segments)
                 ))
             }
-<<<<<<< HEAD
-=======
-            // [impl->dsn~up-transport-iceoryx2-service-name~1]
->>>>>>> 5cb7657c
             MessageType::Publish => {
                 let segments = Self::encode_uuri_segments(source);
                 Ok(format!("up/{}", join_segments(segments)))
@@ -145,12 +121,6 @@
     }
 }
 
-<<<<<<< HEAD
-=======
-
-   
-
->>>>>>> 5cb7657c
 #[cfg(test)]
 mod tests {
     use super::*;
@@ -160,34 +130,16 @@
         UUri::try_from_parts(authority, entity_id, version, resource).unwrap()
     }
 
-<<<<<<< HEAD
-    // performing successful tests for service name computation
-
-    #[test]
-    // [specitem,oft-sid="dsn~up-transport-iceoryx2-service-name~1",oft-needs="utest"]
+    #[test]
+    // [utest->dsn~up-transport-iceoryx2-service-name~1]
     fn test_publish_service_name() {
         let source = test_uri("device1", 0x0000, 0x10AB, 0x03, 0x7FFF);
 
-        let name = Iceoryx2Transport::compute_service_name(&source, None).unwrap();
-=======
-    #[test]
-    // [utest->dsn~up-transport-iceoryx2-service-name~1]
-    fn test_publish_service_name() {
-        let source = test_uri("device1", 0x0000, 0x10AB, 0x03, 0x7FFF);
-
         let name = Iceoryx2Transport::compute_service_name(&source,None).unwrap();
->>>>>>> 5cb7657c
         assert_eq!(name, "up/device1/10AB/0/3/7FFF");
     }
 
     #[test]
-<<<<<<< HEAD
-    // [specitem,oft-sid="dsn~up-transport-iceoryx2-service-name~1",oft-needs="utest"]
-    fn test_notification_service_name() {
-        let source = test_uri("device1", 0x0000, 0x10AB, 0x03, 0x80CD);
-        let sink = test_uri("device1", 0x0000, 0x30EF, 0x04, 0x0000);
-        let name = Iceoryx2Transport::compute_service_name(&source, Some(&sink)).unwrap();
-=======
 
     // [utest->dsn~up-transport-iceoryx2-service-name~1]
     fn test_notification_service_name() {
@@ -195,19 +147,10 @@
         let sink = test_uri("device1", 0x0000, 0x30EF, 0x04, 0x0000);
         let name = Iceoryx2Transport::compute_service_name(&source,Some(&sink)).unwrap();
 
->>>>>>> 5cb7657c
         assert_eq!(name, "up/device1/10AB/0/3/80CD/device1/30EF/0/4/0");
     }
 
     #[test]
-<<<<<<< HEAD
-    // [specitem,oft-sid="dsn~up-transport-iceoryx2-service-name~1",oft-needs="utest"]
-    fn test_rpc_request_service_name() {
-        let sink = test_uri("device1", 0x0004, 0x03AB, 0x03, 0x0000);
-        let reply_to = test_uri("device1", 0x0000, 0x00CD, 0x04, 0xB);
-
-        let name = Iceoryx2Transport::compute_service_name(&sink, Some(&reply_to)).unwrap();
-=======
 
     // [utest->dsn~up-transport-iceoryx2-service-name~1]
     fn test_rpc_request_service_name() {
@@ -215,28 +158,10 @@
         let reply_to = test_uri("device1", 0x0000, 0x00CD, 0x04, 0xB);
         let name = Iceoryx2Transport::compute_service_name(&sink, Some(&reply_to)).unwrap();
       
->>>>>>> 5cb7657c
         assert_eq!(name, "up/device1/CD/0/4/B");
     }
 
     #[test]
-<<<<<<< HEAD
-    // [specitem,oft-sid="dsn~up-transport-iceoryx2-service-name~1",oft-needs="utest"]
-    fn test_rpc_response_service_name() {
-        let source = test_uri("device1", 0x0000, 0x00CD, 0x04, 0xB);
-        let sink = test_uri("device1", 0x0004, 0x3AB, 0x3, 0x0000);
-
-        let name = Iceoryx2Transport::compute_service_name(&source, Some(&sink)).unwrap();
-        assert_eq!(name, "up/device1/CD/0/4/B/device1/3AB/4/3/0");
-    }
-
-    // performing failing tests for service name computation
-
-    #[test]
-    // .specitem[dsn~up-attributes-request-source~1]
-    // .specitem[dsn~up-attributes-response-source~1]
-    // .specitem[dsn~up-attributes-notification-source~1]
-=======
     // [utest->dsn~up-transport-iceoryx2-service-name~1]
     fn test_rpc_response_service_name() {
         let source = test_uri("device1", 0x0000, 0x00CD, 0x04, 0xB);
@@ -248,7 +173,6 @@
 
     #[test]
     // [utest->dsn~up-transport-iceoryx2-service-name~1]
->>>>>>> 5cb7657c
     fn test_missing_uri_error() {
         let uuri = UUri::new();
         let result = Iceoryx2Transport::compute_service_name(&uuri, None);
@@ -258,16 +182,8 @@
     }
 
     #[test]
-<<<<<<< HEAD
-    //both source and sink have resource ID equal to 0
-    // .specitem[dsn~up-attributes-request-source~1]
-    // .specitem[dsn~up-attributes-request-sink~1]
-    // .specitem[dsn~up-attributes-response-source~1]
-    // .specitem[dsn~up-attributes-response-sink~1]
-=======
-    // [utest->dsn~up-transport-iceoryx2-service-name~1]
-
->>>>>>> 5cb7657c
+    // [utest->dsn~up-transport-iceoryx2-service-name~1]
+
     fn test_fail_resource_id_error() {
         let source = test_uri("device1", 0x0000, 0x00CD, 0x04, 0x000);
         let sink = test_uri("device1", 0x0004, 0x3AB, 0x3, 0x0000);
@@ -276,33 +192,12 @@
     }
 
     #[test]
-<<<<<<< HEAD
-    //source has resource id=0 but missing sink
-    // .specitem[dsn~up-attributes-request-sink~1]
-    // .specitem[dsn~up-attributes-request-source~1]
-    fn test_fail_missing_sink_error() {
-        let source = test_uri("device1", 0x0000, 0x00CD, 0x04, 0x000);
-        let result = Iceoryx2Transport::compute_service_name(&source, None);
-        assert!(result.is_err_and(|err| err.get_code() == UCode::INVALID_ARGUMENT));
-    }
-
-    #[test]
-    //missing source URI
-    // .specitem[dsn~up-attributes-request-source~1]
-    // .specitem[dsn~up-attributes-response-source~1]
-    // .specitem[dsn~up-attributes-notification-source~1]
-=======
-    // [utest->dsn~up-transport-iceoryx2-service-name~1]
-
->>>>>>> 5cb7657c
+    // [utest->dsn~up-transport-iceoryx2-service-name~1]
+
     fn test_fail_missing_source_error() {
         let uuri = UUri::new();
         let sink = test_uri("device1", 0x0004, 0x3AB, 0x3, 0x000);
         let result = Iceoryx2Transport::compute_service_name(&uuri, Some(&sink));
         assert!(result.is_err_and(|err| err.get_code() == UCode::INVALID_ARGUMENT));
     }
-<<<<<<< HEAD
-}
-=======
-}
->>>>>>> 5cb7657c
+}
