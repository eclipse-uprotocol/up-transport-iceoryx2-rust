use async_trait::async_trait;
use iceoryx2::prelude::*;
use protobuf::MessageField;
use std::sync::Arc;
<<<<<<< HEAD
use up_rust::{UAttributes, UCode, UListener, UMessage, UStatus, UTransport, UUri};
=======
use up_rust::{UCode, UListener, UMessage, UStatus, UTransport, UUri};
>>>>>>> 0bceeb2d

mod custom_header;
pub use custom_header::CustomHeader;

mod raw_bytes;
use raw_bytes::RawBytes;

use std::collections::HashMap;
use std::thread;

enum TransportCommand {
    Send {
        message: UMessage,
        response: std::sync::mpsc::Sender<Result<(), UStatus>>,
    },
    RegisterListener {
        source_filter: UUri,
        sink_filter: Option<UUri>,
        listener: Arc<dyn UListener>,
        response: std::sync::mpsc::Sender<Result<(), UStatus>>,
    },
    UnregisterListener {
        source_filter: UUri,
        sink_filter: Option<UUri>,
        listener: Arc<dyn UListener>,
        response: std::sync::mpsc::Sender<Result<(), UStatus>>,
    },
}

pub struct Iceoryx2Transport {
    command_sender: std::sync::mpsc::Sender<TransportCommand>,
}

impl Iceoryx2Transport {
    pub fn new() -> Result<Self, UStatus> {
        let (tx, rx) = std::sync::mpsc::channel();

        thread::spawn(move || {
            Self::background_task(rx);
        });

        Ok(Self { command_sender: tx })
    }

    fn encode_uuri_segments(uuri: &UUri) -> Vec<String> {
        vec![
            uuri.authority_name.clone(),
            Self::encode_hex_no_leading_zeros(uuri.uentity_type_id() as u32),
            Self::encode_hex_no_leading_zeros(uuri.uentity_instance_id() as u32),
            Self::encode_hex_no_leading_zeros(uuri.uentity_major_version() as u32),
            Self::encode_hex_no_leading_zeros(uuri.resource_id() as u32),
        ]
    }

    fn encode_hex_no_leading_zeros(value: u32) -> String {
        format!("{:X}", value)
    }

    fn compute_service_name(message: &UMessage) -> Result<String, UStatus> {
        let join_segments = |segments: Vec<String>| segments.join("/");

        if message.is_publish() {
            let source = message.source().ok_or_else(|| {
                UStatus::fail_with_code(UCode::INVALID_ARGUMENT, "Missing source URI")
            })?;
            let segments = Self::encode_uuri_segments(source);
            Ok(format!("up/{}", join_segments(segments)))
        } else if message.is_request() {
            let sink = message.sink().ok_or_else(|| {
                UStatus::fail_with_code(UCode::INVALID_ARGUMENT, "Missing sink URI")
            })?;
            let segments = Self::encode_uuri_segments(sink);
            Ok(format!("up/{}", join_segments(segments)))
        } else if message.is_response() || message.is_notification() {
            let source = message.source().ok_or_else(|| {
                UStatus::fail_with_code(UCode::INVALID_ARGUMENT, "Missing source URI")
            })?;
            let sink = message.sink().ok_or_else(|| {
                UStatus::fail_with_code(UCode::INVALID_ARGUMENT, "Missing sink URI")
            })?;

            let source_segments = Self::encode_uuri_segments(source);
            let sink_segments = Self::encode_uuri_segments(sink);
            Ok(format!(
                "up/{}/{}",
                join_segments(source_segments),
                join_segments(sink_segments)
            ))
        } else {
            Err(UStatus::fail_with_code(
                UCode::INVALID_ARGUMENT,
                "Unsupported UMessageType",
            ))
        }
    }

    fn compute_listener_service_name(
        source_filter: &UUri,
        sink_filter: Option<&UUri>,
    ) -> Result<String, UStatus> {
        let join_segments = |segments: Vec<String>| segments.join("/");

        match sink_filter {
            None => {
                let segments = Self::encode_uuri_segments(source_filter);
                Ok(format!("up/{}", join_segments(segments)))
            }
            Some(sink) => {
                let source_segments = Self::encode_uuri_segments(source_filter);
                let sink_segments = Self::encode_uuri_segments(sink);
                Ok(format!(
                    "up/{}/{}",
                    join_segments(source_segments),
                    join_segments(sink_segments)
                ))
            }
        }
    }

    fn background_task(rx: std::sync::mpsc::Receiver<TransportCommand>) {
        let rt = tokio::runtime::Builder::new_current_thread()
            .enable_all()
            .build()
            .expect("Failed to create Tokio runtime");

        rt.block_on(async {
            let node = match NodeBuilder::new().create::<ipc::Service>() {
                Ok(node) => node,
                Err(e) => {
                    eprintln!("Failed to create iceoryx2 node: {}", e);
                    return;
                }
            };

            let mut publishers: HashMap<
                String,
                iceoryx2::port::publisher::Publisher<ipc::Service, RawBytes, CustomHeader>,
            > = HashMap::new();

            let mut subscribers: HashMap<
                String,
                iceoryx2::port::subscriber::Subscriber<ipc::Service, RawBytes, CustomHeader>,
            > = HashMap::new();

            let mut listeners: HashMap<String, Vec<Arc<dyn UListener>>> = HashMap::new();

            loop {
                while let Ok(command) = rx.try_recv() {
                    match command {
                        TransportCommand::Send { message, response } => {
                            let service_name = match Self::compute_service_name(&message) {
                                Ok(name) => name,
                                Err(e) => {
                                    let _ = response.send(Err(e));
                                    continue;
                                }
                            };

                            let publisher =
                                publishers.entry(service_name.clone()).or_insert_with(|| {
                                    let service_name_res: Result<ServiceName, _> =
                                        service_name.as_str().try_into();
                                    let service = node
                                        .service_builder(&service_name_res.unwrap())
                                        .publish_subscribe::<RawBytes>()
                                        .user_header::<CustomHeader>()
                                        .open_or_create()
                                        .expect("Failed to create service");

                                    service
                                        .publisher_builder()
                                        .create()
                                        .expect("Failed to create publisher")
                                });

                            let result = Self::handle_send(publisher, message);
                            let _ = response.send(result);
                        }
                        TransportCommand::RegisterListener {
                            source_filter,
                            sink_filter,
                            listener,
                            response,
                        } => {
                            let res = Self::handle_register_listener(
                                &node,
                                &mut subscribers,
                                &mut listeners,
                                source_filter,
                                sink_filter.as_ref(),
                                listener,
                            );
                            let _ = response.send(res);
                        }
                        TransportCommand::UnregisterListener {
                            source_filter,
                            sink_filter,
                            listener,
                            response,
                        } => {
                            let res = Self::handle_unregister_listener(
                                &mut subscribers,
                                &mut listeners,
                                source_filter,
                                sink_filter.as_ref(),
                                &listener,
                            );
                            let _ = response.send(res);
                        }
                    }
                }

                // Integrate dispatch: In polling/receive, extract attributes and reconstruct UMessage
                // Only process subscribers that have active listeners
                let active_services: Vec<(String, Vec<Arc<dyn UListener>>)> = listeners
                    .iter()
                    .filter(|(service_name, listeners_vec)| {
                        !listeners_vec.is_empty() && subscribers.contains_key(*service_name)
                    })
                    .map(|(service_name, listeners_vec)| {
                        (service_name.clone(), listeners_vec.clone())
                    })
                    .collect();

                for (service_name, listeners_to_notify) in active_services {
                    if let Some(subscriber) = subscribers.get(&service_name) {
                        while let Some(sample) = subscriber.receive().ok().flatten() {
                            for listener in &listeners_to_notify {
                                // Extract payload bytes
                                let payload_bytes = sample.payload().to_bytes();

                                // Reconstruct UMessage with deserialized header to UAttributes
                                let mut new_umessage = UMessage::new();

                                // Extract attributes (UAttributes::from(custom_header) - full impl: parse version, deserialize Protobuf)
                                new_umessage.attributes =
                                    MessageField::some(UAttributes::from(sample.user_header()));

                                // Attach payload bytes
                                new_umessage.payload = Some(payload_bytes.into());

                                // Invoke listener.on_message with reconstructed UMessage
                                let listener_clone = listener.clone();
                                tokio::spawn(async move {
                                    listener_clone.on_receive(new_umessage).await;
                                });
                            }
                        }
                    }
                }

                tokio::time::sleep(std::time::Duration::from_millis(10)).await;
            }
        });
    }

    fn handle_unregister_listener(
        subscribers: &mut HashMap<
            String,
            iceoryx2::port::subscriber::Subscriber<ipc::Service, RawBytes, CustomHeader>,
        >,
        listeners: &mut HashMap<String, Vec<Arc<dyn UListener>>>,
        source_filter: UUri,
        sink_filter: Option<&UUri>,
        listener: &Arc<dyn UListener>,
    ) -> Result<(), UStatus> {
        let service_name = match Self::compute_listener_service_name(&source_filter, sink_filter) {
            Ok(name) => name,
            Err(e) => {
                return Err(e);
            }
        };

        // Remove from hashmap: listeners.get_mut(&service_name).and_then(|vec| vec.remove(&listener));
        if let Some(listener_vec) = listeners.get_mut(&service_name) {
            listener_vec.retain(|l| !Arc::ptr_eq(l, listener));

            // If last listener, cleanup subscriber (unsubscribe)
            if listener_vec.is_empty() {
                listeners.remove(&service_name);
                subscribers.remove(&service_name);
            }
        }

        // Return success if removed (or no-op if listener wasn't found)
        Ok(())
    }

    fn handle_register_listener(
        node: &Node<ipc::Service>,
        subscribers: &mut HashMap<
            String,
            iceoryx2::port::subscriber::Subscriber<ipc::Service, RawBytes, CustomHeader>,
        >,
        listeners: &mut HashMap<String, Vec<Arc<dyn UListener>>>,
        source_filter: UUri,
        sink_filter: Option<&UUri>,
        listener: Arc<dyn UListener>,
    ) -> Result<(), UStatus> {
        let service_name = match Self::compute_listener_service_name(&source_filter, sink_filter) {
            Ok(name) => name,
            Err(e) => {
                return Err(e);
            }
        };

        // Create subscriber if it doesn't exist for this service_name
        if !subscribers.contains_key(&service_name) {
            let service_name_res: Result<ServiceName, _> = service_name.as_str().try_into();
            let service = node
                .service_builder(&service_name_res.map_err(|e| {
                    UStatus::fail_with_code(
                        UCode::INVALID_ARGUMENT,
                        &format!("Invalid service name: {}", e),
                    )
                })?)
                .publish_subscribe::<RawBytes>()
                .user_header::<CustomHeader>()
                .open_or_create()
                .map_err(|e| {
                    UStatus::fail_with_code(
                        UCode::INTERNAL,
                        &format!("Failed to create service: {}", e),
                    )
                })?;

            let subscriber = service.subscriber_builder().create().map_err(|e| {
                UStatus::fail_with_code(
                    UCode::INTERNAL,
                    &format!("Failed to create subscriber: {}", e),
                )
            })?;
            subscribers.insert(service_name.clone(), subscriber);
        }

        // Add listener to hashmap: listeners.entry(service_name).or_insert(Vec::new()).push(listener);
        listeners
            .entry(service_name)
            .or_insert_with(Vec::new)
            .push(listener);
        Ok(())
    }

    fn handle_send(
        publisher: &iceoryx2::port::publisher::Publisher<ipc::Service, RawBytes, CustomHeader>,
        message: UMessage,
    ) -> Result<(), UStatus> {
        let payload_bytes = message.payload.clone().unwrap_or_default().to_vec();
        let raw_payload = RawBytes::from_bytes(&payload_bytes);
        let header = CustomHeader::from_message(&message)?;

        let sample = publisher.loan_uninit().map_err(|e| {
            UStatus::fail_with_code(UCode::INTERNAL, &format!("Failed to loan sample: {e}"))
        })?;

        let mut sample_final = sample.write_payload(raw_payload);
        *sample_final.user_header_mut() = header;

        sample_final.send().map_err(|e| {
            UStatus::fail_with_code(UCode::INTERNAL, &format!("Failed to send: {e}"))
        })?;

        Ok(())
    }
}

<<<<<<< HEAD
=======
enum MessageType {
    RpcRequest,
    RpcResponseOrNotification,
    Publish,
}

// The #[async_trait] attribute enables async functions in our trait impl.
>>>>>>> 0bceeb2d
#[async_trait]
impl UTransport for Iceoryx2Transport {
    async fn send(&self, message: UMessage) -> Result<(), UStatus> {
        let (tx, rx) = std::sync::mpsc::channel();

        let command = TransportCommand::Send {
            message,
            response: tx,
        };

        self.command_sender
            .send(command)
            .map_err(|_| UStatus::fail_with_code(UCode::INTERNAL, "Background task has died"))?;

        rx.recv().map_err(|_| {
            UStatus::fail_with_code(UCode::INTERNAL, "Background task response failed")
        })?
    }

    async fn register_listener(
        &self,
        source_filter: &UUri,
        sink_filter: Option<&UUri>,
        listener: Arc<dyn UListener>,
    ) -> Result<(), UStatus> {
        let (tx, rx) = std::sync::mpsc::channel();

        let command = TransportCommand::RegisterListener {
            source_filter: source_filter.clone(),
            sink_filter: sink_filter.cloned(),
            listener,
            response: tx,
        };

        self.command_sender
            .send(command)
            .map_err(|_| UStatus::fail_with_code(UCode::INTERNAL, "Background task has died"))?;

        rx.recv().map_err(|_| {
            UStatus::fail_with_code(UCode::INTERNAL, "Background task response failed")
        })?
    }

    async fn unregister_listener(
        &self,
        source_filter: &UUri,
        sink_filter: Option<&UUri>,
        listener: Arc<dyn UListener>,
    ) -> Result<(), UStatus> {
        let (tx, rx) = std::sync::mpsc::channel();

        let command = TransportCommand::UnregisterListener {
            source_filter: source_filter.clone(),
            sink_filter: sink_filter.cloned(),
            listener,
            response: tx,
        };

        self.command_sender
            .send(command)
            .map_err(|_| UStatus::fail_with_code(UCode::INTERNAL, "Background task has died"))?;

        rx.recv().map_err(|_| {
            UStatus::fail_with_code(UCode::INTERNAL, "Background task response failed")
        })?
    }
}

<<<<<<< HEAD
mod receiver;
=======
#[allow(dead_code)]
impl Iceoryx2Transport {
    fn encode_uuri_segments(uuri: &UUri) -> Vec<String> {
        vec![
            uuri.authority_name.clone(),
            Self::encode_hex(uuri.uentity_type_id() as u32),
            Self::encode_hex(uuri.uentity_instance_id() as u32),
            Self::encode_hex(uuri.uentity_major_version() as u32),
            Self::encode_hex(uuri.resource_id() as u32),
        ]
    }

    fn encode_hex(value: u32) -> String {
        format!("{:X}", value)
    }

    /// Assumption: valid source and sink URIs provided:
    /// send() makes use of UAttributesValidator
    /// register_listener() and unregister_listener() use verify_filter_criteria()
    /// Criteria for identification of message types can be found here: https://github.com/eclipse-uprotocol/up-spec/blob/main/basics/uattributes.adoc
    fn determine_message_type(source: &UUri, sink: Option<&UUri>) -> Result<MessageType, UStatus> {
        let src_id = source.resource_id;
        let sink_id = sink.map(|s| s.resource_id);

        if src_id == 0 {
            if let Some(id) = sink_id {
                if id >= 1 && id <= 0x7FFF {
                    return Ok(MessageType::RpcRequest);
                }
            }
        } else if sink_id == Some(0) && src_id >= 1 && src_id <= 0xFFFE {
            return Ok(MessageType::RpcResponseOrNotification);
        } else if src_id >= 1 && src_id <= 0x7FFF {
            return Ok(MessageType::Publish);
        }

        Err(UStatus::fail_with_code(
            UCode::INVALID_ARGUMENT,
            "Unsupported UMessageType",
        ))
    }

    /// Called in send(), register_listener() and unregister_listener()
    fn compute_service_name(source: &UUri, sink: Option<&UUri>) -> Result<String, UStatus> {
        let join_segments = |segments: Vec<String>| segments.join("/");

        match Self::determine_message_type(source, sink)? {
            MessageType::RpcRequest => {
                let Some(sink_uri) = sink else {
                    return Err(UStatus::fail_with_code(
                        UCode::INVALID_ARGUMENT,
                        "sink required for RpcRequest",
                    ));
                };
                let segments = Self::encode_uuri_segments(sink_uri);
                Ok(format!("up/{}", join_segments(segments)))
            }
            MessageType::RpcResponseOrNotification => {
                let Some(sink_uri) = sink else {
                    return Err(UStatus::fail_with_code(
                        UCode::INVALID_ARGUMENT,
                        "sink required for ResponseOrNotification",
                    ));
                };
                let source_segments = Self::encode_uuri_segments(source);
                let sink_segments = Self::encode_uuri_segments(sink_uri);
                Ok(format!(
                    "up/{}/{}",
                    join_segments(source_segments),
                    join_segments(sink_segments)
                ))
            }
            MessageType::Publish => {
                let segments = Self::encode_uuri_segments(source);
                Ok(format!("up/{}", join_segments(segments)))
            }
        }
    }
}
>>>>>>> 0bceeb2d

#[cfg(test)]
mod tests {
    use super::*;
<<<<<<< HEAD
    use std::sync::atomic::{AtomicBool, Ordering};
    use std::time::Duration;
    use up_rust::{MockUListener, UMessageBuilder, UPayloadFormat};

    fn dummy_uuid() -> up_rust::UUID {
        up_rust::UUID::build()
    }
=======
>>>>>>> 0bceeb2d

    fn test_uri(authority: &str, instance: u16, typ: u16, version: u8, resource: u16) -> UUri {
        let entity_id = ((instance as u32) << 16) | (typ as u32);
        UUri::try_from_parts(authority, entity_id, version, resource).unwrap()
    }

<<<<<<< HEAD
    #[test]
    fn test_publish_service_name() {
        let source = test_uri("device1", 0x0000, 0x10AB, 0x03, 0x80CD);
        let message = UMessageBuilder::publish(source.clone())
            .build_with_payload(vec![], UPayloadFormat::UPAYLOAD_FORMAT_RAW)
            .unwrap();

        let name = Iceoryx2Transport::compute_service_name(&message).unwrap();
        assert_eq!(name, "up/device1/10AB/0/3/80CD");
    }

    #[test]
    fn test_notification_service_name() {
        let source = test_uri("device1", 0x0000, 0x10AB, 0x03, 0x80CD);
        let sink = test_uri("device1", 0x0000, 0x30EF, 0x04, 0x0000);
        let message = UMessageBuilder::notification(source.clone(), sink.clone())
            .build_with_payload(vec![], UPayloadFormat::UPAYLOAD_FORMAT_RAW)
            .unwrap();

        let name = Iceoryx2Transport::compute_service_name(&message).unwrap();
=======
    // performing successful tests for service name computation

    #[test]
    // [specitem,oft-sid="dsn~up-transport-iceoryx2-service-name~1",oft-needs="utest"]
    fn test_publish_service_name() {
        let source = test_uri("device1", 0x0000, 0x10AB, 0x03, 0x7FFF);

        let name = Iceoryx2Transport::compute_service_name(&source, None).unwrap();
        assert_eq!(name, "up/device1/10AB/0/3/7FFF");
    }

    #[test]
    // [specitem,oft-sid="dsn~up-transport-iceoryx2-service-name~1",oft-needs="utest"]
    fn test_notification_service_name() {
        let source = test_uri("device1", 0x0000, 0x10AB, 0x03, 0x80CD);
        let sink = test_uri("device1", 0x0000, 0x30EF, 0x04, 0x0000);
        let name = Iceoryx2Transport::compute_service_name(&source, Some(&sink)).unwrap();
>>>>>>> 0bceeb2d
        assert_eq!(name, "up/device1/10AB/0/3/80CD/device1/30EF/0/4/0");
    }

    #[test]
<<<<<<< HEAD
    fn test_rpc_request_service_name() {
        let sink = test_uri("device1", 0x0000, 0x00CD, 0x04, 0x000B);
        let reply_to = test_uri("device1", 0x0000, 0x0001, 0x01, 0x0000);
        let message = UMessageBuilder::request(sink.clone(), reply_to, 1000)
            .build_with_payload(vec![], UPayloadFormat::UPAYLOAD_FORMAT_RAW)
            .unwrap();

        let name = Iceoryx2Transport::compute_service_name(&message).unwrap();
=======
    // [specitem,oft-sid="dsn~up-transport-iceoryx2-service-name~1",oft-needs="utest"]
    fn test_rpc_request_service_name() {
        let sink = test_uri("device1", 0x0004, 0x03AB, 0x03, 0x0000);
        let reply_to = test_uri("device1", 0x0000, 0x00CD, 0x04, 0xB);

        let name = Iceoryx2Transport::compute_service_name(&sink, Some(&reply_to)).unwrap();
>>>>>>> 0bceeb2d
        assert_eq!(name, "up/device1/CD/0/4/B");
    }

    #[test]
<<<<<<< HEAD
    fn test_rpc_response_service_name() {
        let source = test_uri("device1", 0x0001, 0x0020, 0x01, 0x0000);
        let sink = test_uri("device1", 0x0001, 0x00CD, 0x04, 0x1000);
        let uuid = dummy_uuid();

        let message = UMessageBuilder::response(source.clone(), uuid, sink.clone())
            .build_with_payload(vec![], UPayloadFormat::UPAYLOAD_FORMAT_RAW)
            .unwrap();

        let name = Iceoryx2Transport::compute_service_name(&message).unwrap();
        assert_eq!(name, "up/device1/CD/1/4/1000/device1/20/1/1/0");
    }

    #[test]
    fn test_missing_uri_error() {
        let message = UMessage::new();
        let result = Iceoryx2Transport::compute_service_name(&message);
=======
    // [specitem,oft-sid="dsn~up-transport-iceoryx2-service-name~1",oft-needs="utest"]
    fn test_rpc_response_service_name() {
        let source = test_uri("device1", 0x0000, 0x00CD, 0x04, 0xB);
        let sink = test_uri("device1", 0x0004, 0x3AB, 0x3, 0x0000);

        let name = Iceoryx2Transport::compute_service_name(&source, Some(&sink)).unwrap();
        assert_eq!(name, "up/device1/CD/0/4/B/device1/3AB/4/3/0");
    }

    // performing failing tests for service name computation

    #[test]
    // .specitem[dsn~up-attributes-request-source~1]
    // .specitem[dsn~up-attributes-response-source~1]
    // .specitem[dsn~up-attributes-notification-source~1]
    fn test_missing_uri_error() {
        let uuri = UUri::new();
        let result = Iceoryx2Transport::compute_service_name(&uuri, None);
>>>>>>> 0bceeb2d

        assert!(result.is_err());
        assert_eq!(result.unwrap_err().get_code(), UCode::INVALID_ARGUMENT);
    }

<<<<<<< HEAD
    #[tokio::test]
    async fn test_register_listener_creates_subscriber() {
        let transport = Iceoryx2Transport::new().unwrap();
        let uri = UUri::try_from_parts("vehicle", 0x123, 1, 0x456).unwrap();
        let listener = Arc::new(MockUListener::new());

        // Register listener should succeed
        let result = transport
            .register_listener(&uri, None, listener.clone())
            .await;
        assert!(result.is_ok(), "Listener registration should succeed");
    }

    #[tokio::test]
    async fn test_register_duplicate_listeners() {
        let transport = Iceoryx2Transport::new().unwrap();
        let uri = UUri::try_from_parts("vehicle", 0x123, 1, 0x456).unwrap();
        let listener1 = Arc::new(MockUListener::new());
        let listener2 = Arc::new(MockUListener::new());

        // Register first listener
        let result1 = transport
            .register_listener(&uri, None, listener1.clone())
            .await;
        assert!(
            result1.is_ok(),
            "First listener registration should succeed"
        );

        // Register second listener for same URI (should reuse subscriber)
        let result2 = transport
            .register_listener(&uri, None, listener2.clone())
            .await;
        assert!(
            result2.is_ok(),
            "Second listener registration should succeed"
        );
    }

    #[tokio::test]
    async fn test_unregister_listener_cleanup() {
        let transport = Iceoryx2Transport::new().unwrap();
        let uri = UUri::try_from_parts("vehicle", 0x123, 1, 0x456).unwrap();
        let listener = Arc::new(MockUListener::new());

        // Register listener
        transport
            .register_listener(&uri, None, listener.clone())
            .await
            .unwrap();

        // Unregister listener should succeed
        let result = transport
            .unregister_listener(&uri, None, listener.clone())
            .await;
        assert!(result.is_ok(), "Listener unregistration should succeed");
    }

    #[tokio::test]
    async fn test_unregister_nonexistent_listener() {
        let transport = Iceoryx2Transport::new().unwrap();
        let uri = UUri::try_from_parts("vehicle", 0x123, 1, 0x456).unwrap();
        let listener = Arc::new(MockUListener::new());

        // Unregister non-existent listener should be no-op and succeed
        let result = transport
            .unregister_listener(&uri, None, listener.clone())
            .await;
        assert!(
            result.is_ok(),
            "Unregistering non-existent listener should succeed as no-op"
        );
    }

    #[tokio::test]
    async fn test_multiple_unregisters() {
        let transport = Iceoryx2Transport::new().unwrap();
        let uri = UUri::try_from_parts("vehicle", 0x123, 1, 0x456).unwrap();
        let listener = Arc::new(MockUListener::new());

        // Register listener
        transport
            .register_listener(&uri, None, listener.clone())
            .await
            .unwrap();

        // First unregister should succeed
        let result1 = transport
            .unregister_listener(&uri, None, listener.clone())
            .await;
        assert!(result1.is_ok(), "First unregister should succeed");

        // Second unregister should be no-op and succeed
        let result2 = transport
            .unregister_listener(&uri, None, listener.clone())
            .await;
        assert!(result2.is_ok(), "Second unregister should succeed as no-op");
    }

    #[tokio::test]
    async fn test_unregister_cycle() {
        use std::sync::atomic::{AtomicUsize, Ordering};
        use std::time::Duration;

        let transport = Iceoryx2Transport::new().unwrap();
        let uri = UUri::try_from_parts(&format!("vehicle{}", std::process::id()), 0x123, 1, 0x9000)
            .unwrap();

        struct CountingListener {
            count: AtomicUsize,
        }

        #[async_trait::async_trait]
        impl UListener for CountingListener {
            async fn on_receive(&self, _msg: UMessage) {
                self.count.fetch_add(1, Ordering::SeqCst);
            }
        }

        let listener = Arc::new(CountingListener {
            count: AtomicUsize::new(0),
        });

        // Register listener
        transport
            .register_listener(&uri, None, listener.clone())
            .await
            .unwrap();

        // Wait for registration to take effect
        tokio::time::sleep(Duration::from_millis(100)).await;

        // Send a message
        let message = UMessageBuilder::publish(uri.clone()).build().unwrap();
        transport.send(message.clone()).await.unwrap();

        // Wait for message processing
        tokio::time::sleep(Duration::from_millis(100)).await;

        // Record count before unregister
        let count_before_unregister = listener.count.load(Ordering::SeqCst);
        assert!(
            count_before_unregister >= 1,
            "Should have received at least one message"
        );

        // Unregister listener
        transport
            .unregister_listener(&uri, None, listener.clone())
            .await
            .unwrap();

        // Wait for unregister to take effect
        tokio::time::sleep(Duration::from_millis(200)).await;

        // Send more messages after unregister
        for _ in 0..3 {
            transport.send(message.clone()).await.unwrap();
            tokio::time::sleep(Duration::from_millis(50)).await;
        }

        // Wait to ensure no additional messages are processed
        tokio::time::sleep(Duration::from_millis(200)).await;

        // Verify no additional messages were received after unregister
        let count_after_unregister = listener.count.load(Ordering::SeqCst);
        assert_eq!(
            count_before_unregister, count_after_unregister,
            "Should not receive messages after unregister. Before: {}, After: {}",
            count_before_unregister, count_after_unregister
        );
=======
    #[test]
    //both source and sink have resource ID equal to 0
    // .specitem[dsn~up-attributes-request-source~1]
    // .specitem[dsn~up-attributes-request-sink~1]
    // .specitem[dsn~up-attributes-response-source~1]
    // .specitem[dsn~up-attributes-response-sink~1]
    fn test_fail_resource_id_error() {
        let source = test_uri("device1", 0x0000, 0x00CD, 0x04, 0x000);
        let sink = test_uri("device1", 0x0004, 0x3AB, 0x3, 0x0000);
        let result = Iceoryx2Transport::compute_service_name(&source, Some(&sink));
        assert!(result.is_err_and(|err| err.get_code() == UCode::INVALID_ARGUMENT));
    }

    #[test]
    //source has resource id=0 but missing sink
    // .specitem[dsn~up-attributes-request-sink~1]
    // .specitem[dsn~up-attributes-request-source~1]
    fn test_fail_missing_sink_error() {
        let source = test_uri("device1", 0x0000, 0x00CD, 0x04, 0x000);
        let result = Iceoryx2Transport::compute_service_name(&source, None);
        assert!(result.is_err_and(|err| err.get_code() == UCode::INVALID_ARGUMENT));
    }

    #[test]
    //missing source URI
    // .specitem[dsn~up-attributes-request-source~1]
    // .specitem[dsn~up-attributes-response-source~1]
    // .specitem[dsn~up-attributes-notification-source~1]
    fn test_fail_missing_source_error() {
        let uuri = UUri::new();
        let sink = test_uri("device1", 0x0004, 0x3AB, 0x3, 0x000);
        let result = Iceoryx2Transport::compute_service_name(&uuri, Some(&sink));
        assert!(result.is_err_and(|err| err.get_code() == UCode::INVALID_ARGUMENT));
>>>>>>> 0bceeb2d
    }
}<|MERGE_RESOLUTION|>--- conflicted
+++ resolved
@@ -2,11 +2,8 @@
 use iceoryx2::prelude::*;
 use protobuf::MessageField;
 use std::sync::Arc;
-<<<<<<< HEAD
 use up_rust::{UAttributes, UCode, UListener, UMessage, UStatus, UTransport, UUri};
-=======
-use up_rust::{UCode, UListener, UMessage, UStatus, UTransport, UUri};
->>>>>>> 0bceeb2d
+
 
 mod custom_header;
 pub use custom_header::CustomHeader;
@@ -373,16 +370,11 @@
     }
 }
 
-<<<<<<< HEAD
-=======
-enum MessageType {
+pub enum MessageType {
     RpcRequest,
     RpcResponseOrNotification,
     Publish,
 }
-
-// The #[async_trait] attribute enables async functions in our trait impl.
->>>>>>> 0bceeb2d
 #[async_trait]
 impl UTransport for Iceoryx2Transport {
     async fn send(&self, message: UMessage) -> Result<(), UStatus> {
@@ -451,9 +443,8 @@
     }
 }
 
-<<<<<<< HEAD
 mod receiver;
-=======
+
 #[allow(dead_code)]
 impl Iceoryx2Transport {
     fn encode_uuri_segments(uuri: &UUri) -> Vec<String> {
@@ -470,10 +461,6 @@
         format!("{:X}", value)
     }
 
-    /// Assumption: valid source and sink URIs provided:
-    /// send() makes use of UAttributesValidator
-    /// register_listener() and unregister_listener() use verify_filter_criteria()
-    /// Criteria for identification of message types can be found here: https://github.com/eclipse-uprotocol/up-spec/blob/main/basics/uattributes.adoc
     fn determine_message_type(source: &UUri, sink: Option<&UUri>) -> Result<MessageType, UStatus> {
         let src_id = source.resource_id;
         let sink_id = sink.map(|s| s.resource_id);
@@ -496,7 +483,6 @@
         ))
     }
 
-    /// Called in send(), register_listener() and unregister_listener()
     fn compute_service_name(source: &UUri, sink: Option<&UUri>) -> Result<String, UStatus> {
         let join_segments = |segments: Vec<String>| segments.join("/");
 
@@ -533,341 +519,259 @@
         }
     }
 }
->>>>>>> 0bceeb2d
+
 
 #[cfg(test)]
 mod tests {
     use super::*;
-<<<<<<< HEAD
-    use std::sync::atomic::{AtomicBool, Ordering};
-    use std::time::Duration;
-    use up_rust::{MockUListener, UMessageBuilder, UPayloadFormat};
-
-    fn dummy_uuid() -> up_rust::UUID {
-        up_rust::UUID::build()
-    }
-=======
->>>>>>> 0bceeb2d
+  use std::sync::atomic::{AtomicBool, Ordering};
+  use std::time::Duration;
+  use up_rust::{MockUListener, UMessageBuilder, UPayloadFormat};
+
+  fn dummy_uuid() -> up_rust::UUID {
+      up_rust::UUID::build()
+  }
+
 
     fn test_uri(authority: &str, instance: u16, typ: u16, version: u8, resource: u16) -> UUri {
         let entity_id = ((instance as u32) << 16) | (typ as u32);
         UUri::try_from_parts(authority, entity_id, version, resource).unwrap()
     }
 
-<<<<<<< HEAD
+// performing successful tests for service name computation
+
+#[test]
+// [specitem,oft-sid="dsn~up-transport-iceoryx2-service-name~1",oft-needs="utest"]
+fn test_publish_service_name() {
+    let source = test_uri("device1", 0x0000, 0x10AB, 0x03, 0x7FFF);
+
+    let name = Iceoryx2Transport::compute_service_name(&source, None).unwrap();
+    assert_eq!(name, "up/device1/10AB/0/3/7FFF");
+}
+
+#[test]
+// [specitem,oft-sid="dsn~up-transport-iceoryx2-service-name~1",oft-needs="utest"]
+fn test_notification_service_name() {
+    let source = test_uri("device1", 0x0000, 0x10AB, 0x03, 0x80CD);
+    let sink = test_uri("device1", 0x0000, 0x30EF, 0x04, 0x0000);
+    let name = Iceoryx2Transport::compute_service_name(&source, Some(&sink)).unwrap();
+    assert_eq!(name, "up/device1/10AB/0/3/80CD/device1/30EF/0/4/0");
+}
+
+        assert_eq!(name, "up/device1/10AB/0/3/80CD/device1/30EF/0/4/0");
+    }
+
     #[test]
-    fn test_publish_service_name() {
-        let source = test_uri("device1", 0x0000, 0x10AB, 0x03, 0x80CD);
-        let message = UMessageBuilder::publish(source.clone())
-            .build_with_payload(vec![], UPayloadFormat::UPAYLOAD_FORMAT_RAW)
-            .unwrap();
-
-        let name = Iceoryx2Transport::compute_service_name(&message).unwrap();
-        assert_eq!(name, "up/device1/10AB/0/3/80CD");
-    }
-
-    #[test]
-    fn test_notification_service_name() {
-        let source = test_uri("device1", 0x0000, 0x10AB, 0x03, 0x80CD);
-        let sink = test_uri("device1", 0x0000, 0x30EF, 0x04, 0x0000);
-        let message = UMessageBuilder::notification(source.clone(), sink.clone())
-            .build_with_payload(vec![], UPayloadFormat::UPAYLOAD_FORMAT_RAW)
-            .unwrap();
-
-        let name = Iceoryx2Transport::compute_service_name(&message).unwrap();
-=======
-    // performing successful tests for service name computation
-
-    #[test]
-    // [specitem,oft-sid="dsn~up-transport-iceoryx2-service-name~1",oft-needs="utest"]
-    fn test_publish_service_name() {
-        let source = test_uri("device1", 0x0000, 0x10AB, 0x03, 0x7FFF);
-
-        let name = Iceoryx2Transport::compute_service_name(&source, None).unwrap();
-        assert_eq!(name, "up/device1/10AB/0/3/7FFF");
-    }
-
-    #[test]
-    // [specitem,oft-sid="dsn~up-transport-iceoryx2-service-name~1",oft-needs="utest"]
-    fn test_notification_service_name() {
-        let source = test_uri("device1", 0x0000, 0x10AB, 0x03, 0x80CD);
-        let sink = test_uri("device1", 0x0000, 0x30EF, 0x04, 0x0000);
-        let name = Iceoryx2Transport::compute_service_name(&source, Some(&sink)).unwrap();
->>>>>>> 0bceeb2d
-        assert_eq!(name, "up/device1/10AB/0/3/80CD/device1/30EF/0/4/0");
-    }
-
-    #[test]
-<<<<<<< HEAD
-    fn test_rpc_request_service_name() {
-        let sink = test_uri("device1", 0x0000, 0x00CD, 0x04, 0x000B);
-        let reply_to = test_uri("device1", 0x0000, 0x0001, 0x01, 0x0000);
-        let message = UMessageBuilder::request(sink.clone(), reply_to, 1000)
-            .build_with_payload(vec![], UPayloadFormat::UPAYLOAD_FORMAT_RAW)
-            .unwrap();
-
-        let name = Iceoryx2Transport::compute_service_name(&message).unwrap();
-=======
-    // [specitem,oft-sid="dsn~up-transport-iceoryx2-service-name~1",oft-needs="utest"]
-    fn test_rpc_request_service_name() {
-        let sink = test_uri("device1", 0x0004, 0x03AB, 0x03, 0x0000);
-        let reply_to = test_uri("device1", 0x0000, 0x00CD, 0x04, 0xB);
-
-        let name = Iceoryx2Transport::compute_service_name(&sink, Some(&reply_to)).unwrap();
->>>>>>> 0bceeb2d
-        assert_eq!(name, "up/device1/CD/0/4/B");
-    }
-
-    #[test]
-<<<<<<< HEAD
-    fn test_rpc_response_service_name() {
-        let source = test_uri("device1", 0x0001, 0x0020, 0x01, 0x0000);
-        let sink = test_uri("device1", 0x0001, 0x00CD, 0x04, 0x1000);
-        let uuid = dummy_uuid();
-
-        let message = UMessageBuilder::response(source.clone(), uuid, sink.clone())
-            .build_with_payload(vec![], UPayloadFormat::UPAYLOAD_FORMAT_RAW)
-            .unwrap();
-
-        let name = Iceoryx2Transport::compute_service_name(&message).unwrap();
-        assert_eq!(name, "up/device1/CD/1/4/1000/device1/20/1/1/0");
-    }
-
-    #[test]
-    fn test_missing_uri_error() {
-        let message = UMessage::new();
-        let result = Iceoryx2Transport::compute_service_name(&message);
-=======
-    // [specitem,oft-sid="dsn~up-transport-iceoryx2-service-name~1",oft-needs="utest"]
-    fn test_rpc_response_service_name() {
-        let source = test_uri("device1", 0x0000, 0x00CD, 0x04, 0xB);
-        let sink = test_uri("device1", 0x0004, 0x3AB, 0x3, 0x0000);
-
-        let name = Iceoryx2Transport::compute_service_name(&source, Some(&sink)).unwrap();
-        assert_eq!(name, "up/device1/CD/0/4/B/device1/3AB/4/3/0");
-    }
-
-    // performing failing tests for service name computation
-
-    #[test]
-    // .specitem[dsn~up-attributes-request-source~1]
-    // .specitem[dsn~up-attributes-response-source~1]
-    // .specitem[dsn~up-attributes-notification-source~1]
-    fn test_missing_uri_error() {
-        let uuri = UUri::new();
-        let result = Iceoryx2Transport::compute_service_name(&uuri, None);
->>>>>>> 0bceeb2d
-
-        assert!(result.is_err());
-        assert_eq!(result.unwrap_err().get_code(), UCode::INVALID_ARGUMENT);
-    }
-
-<<<<<<< HEAD
-    #[tokio::test]
-    async fn test_register_listener_creates_subscriber() {
-        let transport = Iceoryx2Transport::new().unwrap();
-        let uri = UUri::try_from_parts("vehicle", 0x123, 1, 0x456).unwrap();
-        let listener = Arc::new(MockUListener::new());
-
-        // Register listener should succeed
-        let result = transport
-            .register_listener(&uri, None, listener.clone())
-            .await;
-        assert!(result.is_ok(), "Listener registration should succeed");
-    }
-
-    #[tokio::test]
-    async fn test_register_duplicate_listeners() {
-        let transport = Iceoryx2Transport::new().unwrap();
-        let uri = UUri::try_from_parts("vehicle", 0x123, 1, 0x456).unwrap();
-        let listener1 = Arc::new(MockUListener::new());
-        let listener2 = Arc::new(MockUListener::new());
-
-        // Register first listener
-        let result1 = transport
-            .register_listener(&uri, None, listener1.clone())
-            .await;
-        assert!(
-            result1.is_ok(),
-            "First listener registration should succeed"
-        );
-
-        // Register second listener for same URI (should reuse subscriber)
-        let result2 = transport
-            .register_listener(&uri, None, listener2.clone())
-            .await;
-        assert!(
-            result2.is_ok(),
-            "Second listener registration should succeed"
-        );
-    }
-
-    #[tokio::test]
-    async fn test_unregister_listener_cleanup() {
-        let transport = Iceoryx2Transport::new().unwrap();
-        let uri = UUri::try_from_parts("vehicle", 0x123, 1, 0x456).unwrap();
-        let listener = Arc::new(MockUListener::new());
-
-        // Register listener
-        transport
-            .register_listener(&uri, None, listener.clone())
-            .await
-            .unwrap();
-
-        // Unregister listener should succeed
-        let result = transport
-            .unregister_listener(&uri, None, listener.clone())
-            .await;
-        assert!(result.is_ok(), "Listener unregistration should succeed");
-    }
-
-    #[tokio::test]
-    async fn test_unregister_nonexistent_listener() {
-        let transport = Iceoryx2Transport::new().unwrap();
-        let uri = UUri::try_from_parts("vehicle", 0x123, 1, 0x456).unwrap();
-        let listener = Arc::new(MockUListener::new());
-
-        // Unregister non-existent listener should be no-op and succeed
-        let result = transport
-            .unregister_listener(&uri, None, listener.clone())
-            .await;
-        assert!(
-            result.is_ok(),
-            "Unregistering non-existent listener should succeed as no-op"
-        );
-    }
-
-    #[tokio::test]
-    async fn test_multiple_unregisters() {
-        let transport = Iceoryx2Transport::new().unwrap();
-        let uri = UUri::try_from_parts("vehicle", 0x123, 1, 0x456).unwrap();
-        let listener = Arc::new(MockUListener::new());
-
-        // Register listener
-        transport
-            .register_listener(&uri, None, listener.clone())
-            .await
-            .unwrap();
-
-        // First unregister should succeed
-        let result1 = transport
-            .unregister_listener(&uri, None, listener.clone())
-            .await;
-        assert!(result1.is_ok(), "First unregister should succeed");
-
-        // Second unregister should be no-op and succeed
-        let result2 = transport
-            .unregister_listener(&uri, None, listener.clone())
-            .await;
-        assert!(result2.is_ok(), "Second unregister should succeed as no-op");
-    }
-
-    #[tokio::test]
-    async fn test_unregister_cycle() {
-        use std::sync::atomic::{AtomicUsize, Ordering};
-        use std::time::Duration;
-
-        let transport = Iceoryx2Transport::new().unwrap();
-        let uri = UUri::try_from_parts(&format!("vehicle{}", std::process::id()), 0x123, 1, 0x9000)
-            .unwrap();
-
-        struct CountingListener {
-            count: AtomicUsize,
+// [specitem,oft-sid="dsn~up-transport-iceoryx2-service-name~1",oft-needs="utest"]
+fn test_rpc_request_service_name() {
+    let sink = test_uri("device1", 0x0004, 0x03AB, 0x03, 0x0000);
+    let reply_to = test_uri("device1", 0x0000, 0x00CD, 0x04, 0x000B);
+
+    let name = Iceoryx2Transport::compute_service_name(&sink, Some(&reply_to)).unwrap();
+    assert_eq!(name, "up/device1/CD/0/4/B");
+}
+
+
+   #[test]
+// [specitem,oft-sid="dsn~up-transport-iceoryx2-service-name~1",oft-needs="utest"]
+fn test_rpc_response_service_name() {
+    let source = test_uri("device1", 0x0000, 0x00CD, 0x04, 0xB);
+    let sink = test_uri("device1", 0x0004, 0x3AB, 0x3, 0x0000);
+
+    let name = Iceoryx2Transport::compute_service_name(&source, Some(&sink)).unwrap();
+    assert_eq!(name, "up/device1/CD/0/4/B/device1/3AB/4/3/0");
+}
+
+#[test]
+// .specitem[dsn~up-attributes-request-source~1]
+// .specitem[dsn~up-attributes-response-source~1]
+// .specitem[dsn~up-attributes-notification-source~1]
+fn test_missing_uri_error() {
+    let uuri = UUri::new();
+    let result = Iceoryx2Transport::compute_service_name(&uuri, None);
+    assert!(result.is_err());
+    assert_eq!(result.unwrap_err().get_code(), UCode::INVALID_ARGUMENT);
+}
+
+#[tokio::test]
+async fn test_register_listener_creates_subscriber() {
+    let transport = Iceoryx2Transport::new().unwrap();
+    let uri = UUri::try_from_parts("vehicle", 0x123, 1, 0x456).unwrap();
+    let listener = Arc::new(MockUListener::new());
+
+    let result = transport
+        .register_listener(&uri, None, listener.clone())
+        .await;
+    assert!(result.is_ok(), "Listener registration should succeed");
+}
+
+#[tokio::test]
+async fn test_register_duplicate_listeners() {
+    let transport = Iceoryx2Transport::new().unwrap();
+    let uri = UUri::try_from_parts("vehicle", 0x123, 1, 0x456).unwrap();
+    let listener1 = Arc::new(MockUListener::new());
+    let listener2 = Arc::new(MockUListener::new());
+
+    let result1 = transport
+        .register_listener(&uri, None, listener1.clone())
+        .await;
+    assert!(result1.is_ok(), "First listener registration should succeed");
+
+    let result2 = transport
+        .register_listener(&uri, None, listener2.clone())
+        .await;
+    assert!(result2.is_ok(), "Second listener registration should succeed");
+}
+
+#[tokio::test]
+async fn test_unregister_listener_cleanup() {
+    let transport = Iceoryx2Transport::new().unwrap();
+    let uri = UUri::try_from_parts("vehicle", 0x123, 1, 0x456).unwrap();
+    let listener = Arc::new(MockUListener::new());
+
+    transport
+        .register_listener(&uri, None, listener.clone())
+        .await
+        .unwrap();
+
+    let result = transport
+        .unregister_listener(&uri, None, listener.clone())
+        .await;
+    assert!(result.is_ok(), "Listener unregistration should succeed");
+}
+
+#[tokio::test]
+async fn test_unregister_nonexistent_listener() {
+    let transport = Iceoryx2Transport::new().unwrap();
+    let uri = UUri::try_from_parts("vehicle", 0x123, 1, 0x456).unwrap();
+    let listener = Arc::new(MockUListener::new());
+
+    let result = transport
+        .unregister_listener(&uri, None, listener.clone())
+        .await;
+    assert!(result.is_ok(), "Unregistering non-existent listener should succeed as no-op");
+}
+
+#[tokio::test]
+async fn test_multiple_unregisters() {
+    let transport = Iceoryx2Transport::new().unwrap();
+    let uri = UUri::try_from_parts("vehicle", 0x123, 1, 0x456).unwrap();
+    let listener = Arc::new(MockUListener::new());
+
+    transport
+        .register_listener(&uri, None, listener.clone())
+        .await
+        .unwrap();
+
+    let result1 = transport
+        .unregister_listener(&uri, None, listener.clone())
+        .await;
+    assert!(result1.is_ok(), "First unregister should succeed");
+
+    let result2 = transport
+        .unregister_listener(&uri, None, listener.clone())
+        .await;
+    assert!(result2.is_ok(), "Second unregister should succeed as no-op");
+}
+
+#[tokio::test]
+async fn test_unregister_cycle() {
+    use std::sync::atomic::{AtomicUsize, Ordering};
+    use std::time::Duration;
+
+    let transport = Iceoryx2Transport::new().unwrap();
+    let uri = UUri::try_from_parts(&format!("vehicle{}", std::process::id()), 0x123, 1, 0x9000)
+        .unwrap();
+
+    struct CountingListener {
+        count: AtomicUsize,
+    }
+
+    #[async_trait::async_trait]
+    impl UListener for CountingListener {
+        async fn on_receive(&self, _msg: UMessage) {
+            self.count.fetch_add(1, Ordering::SeqCst);
         }
-
-        #[async_trait::async_trait]
-        impl UListener for CountingListener {
-            async fn on_receive(&self, _msg: UMessage) {
-                self.count.fetch_add(1, Ordering::SeqCst);
-            }
-        }
-
-        let listener = Arc::new(CountingListener {
-            count: AtomicUsize::new(0),
-        });
-
-        // Register listener
-        transport
-            .register_listener(&uri, None, listener.clone())
-            .await
-            .unwrap();
-
-        // Wait for registration to take effect
-        tokio::time::sleep(Duration::from_millis(100)).await;
-
-        // Send a message
-        let message = UMessageBuilder::publish(uri.clone()).build().unwrap();
+    }
+
+    let listener = Arc::new(CountingListener {
+        count: AtomicUsize::new(0),
+    });
+
+    transport
+        .register_listener(&uri, None, listener.clone())
+        .await
+        .unwrap();
+
+    tokio::time::sleep(Duration::from_millis(100)).await;
+
+    let message = UMessageBuilder::publish(uri.clone()).build().unwrap();
+    transport.send(message.clone()).await.unwrap();
+
+    tokio::time::sleep(Duration::from_millis(100)).await;
+
+    let count_before_unregister = listener.count.load(Ordering::SeqCst);
+    assert!(
+        count_before_unregister >= 1,
+        "Should have received at least one message"
+    );
+
+    transport
+        .unregister_listener(&uri, None, listener.clone())
+        .await
+        .unwrap();
+
+    tokio::time::sleep(Duration::from_millis(200)).await;
+
+    for _ in 0..3 {
         transport.send(message.clone()).await.unwrap();
-
-        // Wait for message processing
-        tokio::time::sleep(Duration::from_millis(100)).await;
-
-        // Record count before unregister
-        let count_before_unregister = listener.count.load(Ordering::SeqCst);
-        assert!(
-            count_before_unregister >= 1,
-            "Should have received at least one message"
-        );
-
-        // Unregister listener
-        transport
-            .unregister_listener(&uri, None, listener.clone())
-            .await
-            .unwrap();
-
-        // Wait for unregister to take effect
-        tokio::time::sleep(Duration::from_millis(200)).await;
-
-        // Send more messages after unregister
-        for _ in 0..3 {
-            transport.send(message.clone()).await.unwrap();
-            tokio::time::sleep(Duration::from_millis(50)).await;
-        }
-
-        // Wait to ensure no additional messages are processed
-        tokio::time::sleep(Duration::from_millis(200)).await;
-
-        // Verify no additional messages were received after unregister
-        let count_after_unregister = listener.count.load(Ordering::SeqCst);
-        assert_eq!(
-            count_before_unregister, count_after_unregister,
-            "Should not receive messages after unregister. Before: {}, After: {}",
-            count_before_unregister, count_after_unregister
-        );
-=======
-    #[test]
-    //both source and sink have resource ID equal to 0
-    // .specitem[dsn~up-attributes-request-source~1]
-    // .specitem[dsn~up-attributes-request-sink~1]
-    // .specitem[dsn~up-attributes-response-source~1]
-    // .specitem[dsn~up-attributes-response-sink~1]
-    fn test_fail_resource_id_error() {
-        let source = test_uri("device1", 0x0000, 0x00CD, 0x04, 0x000);
-        let sink = test_uri("device1", 0x0004, 0x3AB, 0x3, 0x0000);
-        let result = Iceoryx2Transport::compute_service_name(&source, Some(&sink));
-        assert!(result.is_err_and(|err| err.get_code() == UCode::INVALID_ARGUMENT));
-    }
-
-    #[test]
-    //source has resource id=0 but missing sink
-    // .specitem[dsn~up-attributes-request-sink~1]
-    // .specitem[dsn~up-attributes-request-source~1]
-    fn test_fail_missing_sink_error() {
-        let source = test_uri("device1", 0x0000, 0x00CD, 0x04, 0x000);
-        let result = Iceoryx2Transport::compute_service_name(&source, None);
-        assert!(result.is_err_and(|err| err.get_code() == UCode::INVALID_ARGUMENT));
-    }
-
-    #[test]
-    //missing source URI
-    // .specitem[dsn~up-attributes-request-source~1]
-    // .specitem[dsn~up-attributes-response-source~1]
-    // .specitem[dsn~up-attributes-notification-source~1]
-    fn test_fail_missing_source_error() {
-        let uuri = UUri::new();
-        let sink = test_uri("device1", 0x0004, 0x3AB, 0x3, 0x000);
-        let result = Iceoryx2Transport::compute_service_name(&uuri, Some(&sink));
-        assert!(result.is_err_and(|err| err.get_code() == UCode::INVALID_ARGUMENT));
->>>>>>> 0bceeb2d
+        tokio::time::sleep(Duration::from_millis(50)).await;
+    }
+
+    tokio::time::sleep(Duration::from_millis(200)).await;
+
+    let count_after_unregister = listener.count.load(Ordering::SeqCst);
+    assert_eq!(
+        count_before_unregister, count_after_unregister,
+        "Should not receive messages after unregister. Before: {}, After: {}",
+        count_before_unregister, count_after_unregister
+    );
+}
+
+#[test]
+//both source and sink have resource ID equal to 0
+// .specitem[dsn~up-attributes-request-source~1]
+// .specitem[dsn~up-attributes-request-sink~1]
+// .specitem[dsn~up-attributes-response-source~1]
+// .specitem[dsn~up-attributes-response-sink~1]
+fn test_fail_resource_id_error() {
+    let source = test_uri("device1", 0x0000, 0x00CD, 0x04, 0x000);
+    let sink = test_uri("device1", 0x0004, 0x3AB, 0x3, 0x0000);
+    let result = Iceoryx2Transport::compute_service_name(&source, Some(&sink));
+    assert!(result.is_err_and(|err| err.get_code() == UCode::INVALID_ARGUMENT));
+}
+
+#[test]
+//source has resource id=0 but missing sink
+// .specitem[dsn~up-attributes-request-sink~1]
+// .specitem[dsn~up-attributes-request-source~1]
+fn test_fail_missing_sink_error() {
+    let source = test_uri("device1", 0x0000, 0x00CD, 0x04, 0x000);
+    let result = Iceoryx2Transport::compute_service_name(&source, None);
+    assert!(result.is_err_and(|err| err.get_code() == UCode::INVALID_ARGUMENT));
+}
+
+#[test]
+//missing source URI
+// .specitem[dsn~up-attributes-request-source~1]
+// .specitem[dsn~up-attributes-response-source~1]
+// .specitem[dsn~up-attributes-notification-source~1]
+fn test_fail_missing_source_error() {
+    let uuri = UUri::new();
+    let sink = test_uri("device1", 0x0004, 0x3AB, 0x3, 0x000);
+    let result = Iceoryx2Transport::compute_service_name(&uuri, Some(&sink));
+    assert!(result.is_err_and(|err| err.get_code() == UCode::INVALID_ARGUMENT));
+}
+
     }
 }